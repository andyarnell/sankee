--- conflicted
+++ resolved
@@ -1,7 +1,2 @@
-<<<<<<< HEAD
-from sankee import datasets
 from sankee.core import sample, clean, sankify_data, plot, sankify
-=======
-from sankee.datasets import datasets
-from sankee.core import sample, plot
->>>>>>> 70d2d2d2
+from sankee.datasets import datasets